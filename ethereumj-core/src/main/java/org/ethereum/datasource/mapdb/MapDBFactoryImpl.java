package org.ethereum.datasource.mapdb;

import org.ethereum.config.SystemProperties;
import org.ethereum.datasource.KeyValueDataSource;
import org.mapdb.DB;
import org.mapdb.DBMaker;
import org.springframework.stereotype.Component;

import java.io.File;

import static java.lang.System.getProperty;

@Component
public class MapDBFactoryImpl implements MapDBFactory {

    @Override
    public KeyValueDataSource createDataSource() {
        return new MapDBDataSource();
    }

    @Override
<<<<<<< HEAD
    public DB createDB(String name) {
        return createDB(name, false);
=======
    public Map<Long, byte[]> createHashStoreMap() {
        DB db = createDB(HASH_STORE_NAME, false);
        Map<Long, byte[]> map = db.hashMapCreate(HASH_STORE_NAME)
                .keySerializer(Serializer.LONG)
                .valueSerializer(Serializer.BYTE_ARRAY)
                .makeOrGet();
        allocate(map, db);
        return map;
    }

    @Override
    public Map<Long, Block> createBlockQueueMap() {
        DB db = createDB(BLOCK_QUEUE_NAME, false);
        Map<Long, Block> map = db.hashMapCreate(BLOCK_QUEUE_NAME)
                .keySerializer(Serializer.LONG)
                .valueSerializer(Serializers.BLOCK)
                .makeOrGet();
        allocate(map, db);
        return map;
>>>>>>> 99315192
    }

    @Override
    public DB createTransactionalDB(String name) {
        return createDB(name, true);
    }

<<<<<<< HEAD
    private DB createDB(String name, boolean transactional) {
        File dbFile = new File(getProperty("user.dir") + "/" + SystemProperties.CONFIG.databaseDir() + "/" + name);
        if (!dbFile.getParentFile().exists()) dbFile.getParentFile().mkdirs();
        DBMaker.Maker dbMaker =  DBMaker.fileDB(dbFile)
                .closeOnJvmShutdown();
        if(!transactional) {
            dbMaker.transactionDisable();
        }
        return dbMaker.make();
=======
    @Override
    public DB createDB(String name, boolean transactionsEnabled) {
        File dbFile = new File(getProperty("user.dir") + "/" + SystemProperties.CONFIG.databaseDir() + "/" + name);
        if (!dbFile.getParentFile().exists()) dbFile.getParentFile().mkdirs();
        DBMaker.Maker maker = DBMaker.fileDB(dbFile)
                .closeOnJvmShutdown();
        if (!transactionsEnabled) {
            maker = maker.transactionDisable();
        }
        return maker.make();
    }

    private void allocate(Object resource, DB db) {
        allocated.put(System.identityHashCode(resource), db);
>>>>>>> 99315192
    }
}<|MERGE_RESOLUTION|>--- conflicted
+++ resolved
@@ -19,30 +19,8 @@
     }
 
     @Override
-<<<<<<< HEAD
     public DB createDB(String name) {
         return createDB(name, false);
-=======
-    public Map<Long, byte[]> createHashStoreMap() {
-        DB db = createDB(HASH_STORE_NAME, false);
-        Map<Long, byte[]> map = db.hashMapCreate(HASH_STORE_NAME)
-                .keySerializer(Serializer.LONG)
-                .valueSerializer(Serializer.BYTE_ARRAY)
-                .makeOrGet();
-        allocate(map, db);
-        return map;
-    }
-
-    @Override
-    public Map<Long, Block> createBlockQueueMap() {
-        DB db = createDB(BLOCK_QUEUE_NAME, false);
-        Map<Long, Block> map = db.hashMapCreate(BLOCK_QUEUE_NAME)
-                .keySerializer(Serializer.LONG)
-                .valueSerializer(Serializers.BLOCK)
-                .makeOrGet();
-        allocate(map, db);
-        return map;
->>>>>>> 99315192
     }
 
     @Override
@@ -50,31 +28,14 @@
         return createDB(name, true);
     }
 
-<<<<<<< HEAD
     private DB createDB(String name, boolean transactional) {
         File dbFile = new File(getProperty("user.dir") + "/" + SystemProperties.CONFIG.databaseDir() + "/" + name);
         if (!dbFile.getParentFile().exists()) dbFile.getParentFile().mkdirs();
-        DBMaker.Maker dbMaker =  DBMaker.fileDB(dbFile)
+        DBMaker.Maker dbMaker = DBMaker.fileDB(dbFile)
                 .closeOnJvmShutdown();
-        if(!transactional) {
+        if (!transactional) {
             dbMaker.transactionDisable();
         }
         return dbMaker.make();
-=======
-    @Override
-    public DB createDB(String name, boolean transactionsEnabled) {
-        File dbFile = new File(getProperty("user.dir") + "/" + SystemProperties.CONFIG.databaseDir() + "/" + name);
-        if (!dbFile.getParentFile().exists()) dbFile.getParentFile().mkdirs();
-        DBMaker.Maker maker = DBMaker.fileDB(dbFile)
-                .closeOnJvmShutdown();
-        if (!transactionsEnabled) {
-            maker = maker.transactionDisable();
-        }
-        return maker.make();
-    }
-
-    private void allocate(Object resource, DB db) {
-        allocated.put(System.identityHashCode(resource), db);
->>>>>>> 99315192
     }
 }