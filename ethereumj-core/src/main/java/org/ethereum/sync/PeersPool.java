--- conflicted
+++ resolved
@@ -1,11 +1,7 @@
 package org.ethereum.sync;
 
 import org.ethereum.db.ByteArrayWrapper;
-<<<<<<< HEAD
-import org.ethereum.net.client.PeerClient;
-=======
 import org.ethereum.net.client.PeerClientManager;
->>>>>>> ac19a77e
 import org.ethereum.net.eth.EthVersion;
 import org.ethereum.net.rlpx.Node;
 import org.ethereum.net.server.Channel;
@@ -14,7 +10,6 @@
 import org.slf4j.Logger;
 import org.slf4j.LoggerFactory;
 import org.springframework.beans.factory.annotation.Autowired;
-import org.springframework.context.ApplicationContext;
 import org.springframework.stereotype.Component;
 
 import javax.annotation.Nullable;
@@ -60,11 +55,7 @@
     private final Map<String, Long> pendingConnections = new HashMap<>();
 
     @Autowired
-<<<<<<< HEAD
-    private ApplicationContext ctx;
-=======
     PeerClientManager peerClientManager;
->>>>>>> ac19a77e
 
     @PostConstruct
     public void init() {
@@ -188,7 +179,7 @@
         }
     }
 
-    public void connect(final Node node) {
+    public void connect(Node node) {
         if (logger.isTraceEnabled()) logger.trace(
                 "Peer {}: initiate connection",
                 node.getHexIdShort()
@@ -202,17 +193,7 @@
         }
 
         synchronized (pendingConnections) {
-<<<<<<< HEAD
-            Executors.newSingleThreadExecutor().submit(new Runnable() {
-                @Override
-                public void run() {
-                    PeerClient peerClient = ctx.getBean(PeerClient.class);
-                    peerClient.connect(node.getHost(), node.getPort(), node.getHexId());
-                }
-            });
-=======
             peerClientManager.connect(node);
->>>>>>> ac19a77e
             pendingConnections.put(node.getHexId(), timeAfterMillis(CONNECTION_TIMEOUT));
         }
     }
