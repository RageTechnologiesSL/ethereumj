package org.ethereum.net.message;

import static org.ethereum.net.Command.TRANSACTIONS;
import org.ethereum.net.Command;
import org.ethereum.net.rlp.RLPItem;
import org.ethereum.net.rlp.RLPList;
import org.ethereum.net.vo.Transaction;

import java.util.ArrayList;
import java.util.List;

/**
 * www.ethereumJ.com
 * User: Roman Mandeleil
 * Created on: 06/04/14 14:56
 */
public class TransactionsMessage extends Message {

    private List<Transaction> transactions = new ArrayList<Transaction>();

    public TransactionsMessage() {
    }

    public TransactionsMessage(RLPList rawData) {
        super(rawData);
    }

    @Override
    public void parseRLP() {
        RLPList paramsList = (RLPList) rawData.getElement(0);

        if (Command.fromInt(((RLPItem)(paramsList).getElement(0)).getData()[0] & 0xFF) != TRANSACTIONS) {
            throw new Error("TransactionMessage: parsing for mal data");
        }

        transactions = new ArrayList<Transaction>();
        int size = paramsList.getList().size();
        for (int i = 1; i < size; ++i){
            RLPList rlpTxData = (RLPList) paramsList.getElement(i);
            Transaction tx = new Transaction(rlpTxData);
            transactions.add(tx);
        }
        parsed = true;
    }

    public List<Transaction> getTransactions() {
        if (!parsed) parseRLP();
        return transactions;
    }

    @Override
    public byte[] getPayload() {
        return null;
    }

    public String toString() {
        if(!parsed) parseRLP();
        StringBuffer sb = new StringBuffer();
<<<<<<< HEAD
        for (Transaction transactionData : transactions){
=======
        for (Transaction transactionData : transactions) {
>>>>>>> 4e08b4ee
            sb.append("   ").append(transactionData).append("\n");
        }
        return "Transactions Message [\n" + sb.toString() + " ]";
    }
}<|MERGE_RESOLUTION|>--- conflicted
+++ resolved
@@ -56,11 +56,7 @@
     public String toString() {
         if(!parsed) parseRLP();
         StringBuffer sb = new StringBuffer();
-<<<<<<< HEAD
         for (Transaction transactionData : transactions){
-=======
-        for (Transaction transactionData : transactions) {
->>>>>>> 4e08b4ee
             sb.append("   ").append(transactionData).append("\n");
         }
         return "Transactions Message [\n" + sb.toString() + " ]";
