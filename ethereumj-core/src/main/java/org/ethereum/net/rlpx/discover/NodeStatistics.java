--- conflicted
+++ resolved
@@ -103,14 +103,6 @@
         return discoverReput + 100 * rlpxReput;
     }
 
-<<<<<<< HEAD
-    public void nodeDisconnectedRemote(ReasonCode reason) {
-        rlpxLastRemoteDisconnectReason = reason;
-    }
-
-    public void nodeDisconnectedLocal(ReasonCode reason) {
-        rlpxLastLocalDisconnectReason = reason;
-=======
     public int getReputation() {
         return savedReputation / 2 + getSessionReputation();
     }
@@ -125,7 +117,6 @@
 
     public void disconnected() {
         disconnected = true;
->>>>>>> 99315192
     }
 
 
