package org.ethereum.net.server;

import io.netty.channel.ChannelInitializer;
import io.netty.channel.ChannelOption;
import io.netty.channel.FixedRecvByteBufAllocator;
import io.netty.channel.socket.nio.NioSocketChannel;
import io.netty.handler.timeout.ReadTimeoutHandler;
import org.ethereum.facade.Blockchain;
import org.ethereum.manager.WorldManager;
import org.slf4j.Logger;
import org.slf4j.LoggerFactory;
import org.springframework.beans.factory.annotation.Autowired;
import org.springframework.context.ApplicationContext;
import org.springframework.context.annotation.Scope;
import org.springframework.stereotype.Component;

import java.util.concurrent.TimeUnit;

import static org.ethereum.config.SystemProperties.CONFIG;

/**
 * @author Roman Mandeleil
 * @since 01.11.2014
 */
@Component
@Scope("prototype")
public class EthereumChannelInitializer extends ChannelInitializer<NioSocketChannel> {

    private static final Logger logger = LoggerFactory.getLogger("net");

    @Autowired
    private ApplicationContext ctx;

    @Autowired
    Blockchain blockchain;

    @Autowired
    ChannelManager channelManager;

    @Autowired
    WorldManager worldManager;


    String remoteId;
<<<<<<< HEAD
    Channel channel;
=======

    private boolean peerDiscoveryMode = false;

>>>>>>> 8f44a2ce

    public EthereumChannelInitializer(String remoteId) {
        this.remoteId = remoteId;
    }

    @Override
    public void initChannel(NioSocketChannel ch) throws Exception {
        try {
            logger.info("Open connection, channel: {}", ch.toString());

            channel = ctx.getBean(Channel.class);
            channel.init(remoteId);
            channel.setDiscoveryMode(peerDiscoveryMode);

            channelManager.addChannel(channel);

            ch.pipeline().addLast("readTimeoutHandler",
                    new ReadTimeoutHandler(CONFIG.peerChannelReadTimeout(), TimeUnit.SECONDS));
            //        ch.pipeline().addLast("in  encoder", channel.getMessageDecoder());
            //        ch.pipeline().addLast("out encoder", channel.getMessageEncoder());
            //        ch.pipeline().addLast(Capability.P2P, channel.getP2pHandler());
            //        ch.pipeline().addLast(Capability.ETH, channel.getEthHandler());
            //        ch.pipeline().addLast(Capability.SHH, channel.getShhHandler());
            ch.pipeline().addLast("initiator", channel.getMessageCodec().getInitiator());
            ch.pipeline().addLast("messageCodec", channel.getMessageCodec());

            // limit the size of receiving buffer to 1024
            ch.config().setRecvByteBufAllocator(new FixedRecvByteBufAllocator(16_777_216));
            ch.config().setOption(ChannelOption.SO_RCVBUF, 16_777_216);
            ch.config().setOption(ChannelOption.SO_BACKLOG, 1024);
        } catch (Exception e) {
            logger.error("Unexpected error: ", e);
        }
    }

<<<<<<< HEAD
    public Channel getChannel() {
        return channel;
=======
    public void setPeerDiscoveryMode(boolean peerDiscoveryMode) {
        this.peerDiscoveryMode = peerDiscoveryMode;
>>>>>>> 8f44a2ce
    }
}<|MERGE_RESOLUTION|>--- conflicted
+++ resolved
@@ -42,13 +42,9 @@
 
 
     String remoteId;
-<<<<<<< HEAD
     Channel channel;
-=======
 
     private boolean peerDiscoveryMode = false;
-
->>>>>>> 8f44a2ce
 
     public EthereumChannelInitializer(String remoteId) {
         this.remoteId = remoteId;
@@ -84,12 +80,11 @@
         }
     }
 
-<<<<<<< HEAD
     public Channel getChannel() {
         return channel;
-=======
+    }
+
     public void setPeerDiscoveryMode(boolean peerDiscoveryMode) {
         this.peerDiscoveryMode = peerDiscoveryMode;
->>>>>>> 8f44a2ce
     }
 }