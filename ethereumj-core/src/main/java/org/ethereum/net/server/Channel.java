package org.ethereum.net.server;

import io.netty.buffer.ByteBuf;
import io.netty.channel.ChannelHandlerContext;
import org.ethereum.core.Block;
import org.ethereum.core.Transaction;
import org.ethereum.net.MessageQueue;
import org.ethereum.net.client.Capability;
import org.ethereum.net.eth.EthHandler;
import org.ethereum.net.p2p.HelloMessage;
import org.ethereum.net.p2p.P2pHandler;
import org.ethereum.net.rlpx.FrameCodec;
import org.ethereum.net.rlpx.MessageCodesResolver;
import org.ethereum.net.rlpx.Node;
import org.ethereum.net.rlpx.discover.NodeManager;
import org.ethereum.net.rlpx.discover.NodeStatistics;
import org.ethereum.net.shh.ShhHandler;
import org.ethereum.net.swarm.bzz.BzzHandler;
import org.ethereum.net.rlpx.MessageCodec;
import org.slf4j.Logger;
import org.slf4j.LoggerFactory;
import org.springframework.beans.factory.annotation.Autowired;
import org.springframework.context.annotation.Scope;
import org.springframework.stereotype.Component;

import java.io.IOException;
import java.net.InetSocketAddress;

import static org.ethereum.net.message.StaticMessages.HELLO_MESSAGE;

/**
 * @author Roman Mandeleil
 * @since 01.11.2014
 */
@Component
@Scope("prototype")
public class Channel {

    private final static Logger logger = LoggerFactory.getLogger("net");

    @Autowired
    ChannelManager channelManager;

    @Autowired
    MessageQueue msgQueue;

    @Autowired
    P2pHandler p2pHandler;

    @Autowired
    EthHandler ethHandler;

    @Autowired
    ShhHandler shhHandler;

    @Autowired
    BzzHandler bzzHandler;

    @Autowired
    MessageCodec messageCodec;

    @Autowired
    NodeManager nodeManager;

    MessageCodesResolver messageCodesResolver = new MessageCodesResolver();
    
    InetSocketAddress inetSocketAddress;

    Node node;
    NodeStatistics nodeStatistics;

    private long startupTS;

    String remoteId;


    public Channel() {
    }

    public void init(String remoteId) {
        this.remoteId = remoteId;

        messageCodec.setRemoteId(remoteId, this);
        //messageCodec.setMsgQueue(msgQueue);

        p2pHandler.setMsgQueue(msgQueue);
        ethHandler.setMsgQueue(msgQueue);
        shhHandler.setMsgQueue(msgQueue);
        bzzHandler.setMsgQueue(msgQueue);

        ethHandler.setChannel(this);

        startupTS = System.currentTimeMillis();
    }

    public void setDiscoveryMode(boolean discoveryMode) {
        ethHandler.setPeerDiscoveryMode(discoveryMode);
        // other handlers to add
    }

    public void publicRLPxHandshakeFinished(ChannelHandlerContext ctx, FrameCodec frameCodec, HelloMessage helloRemote, byte[] nodeId) throws IOException, InterruptedException {
        ctx.pipeline().addLast(Capability.P2P, p2pHandler);

        p2pHandler.setChannel(this);
        p2pHandler.setHandshake(helloRemote, ctx);

//        ctx.pipeline().addLast(Capability.ETH, getEthHandler());
//        ctx.pipeline().addLast(Capability.SHH, getShhHandler());
        getNodeStatistics().rlpxHandshake.add();
    }


    public void sendHelloMessage(ChannelHandlerContext ctx, FrameCodec frameCodec, String nodeId) throws IOException, InterruptedException {

        HELLO_MESSAGE.setPeerId(nodeId);
        byte[] payload = HELLO_MESSAGE.getEncoded();

        ByteBuf byteBufMsg = ctx.alloc().buffer();
        frameCodec.writeFrame(new FrameCodec.Frame(HELLO_MESSAGE.getCode(), payload), byteBufMsg);
        ctx.writeAndFlush(byteBufMsg).sync();

        if (logger.isInfoEnabled())
            logger.info("To: \t{} \tSend: \t{}", ctx.channel().remoteAddress(), HELLO_MESSAGE);
        getNodeStatistics().rlpxOutHello.add();
    }



    public P2pHandler getP2pHandler() {
        return p2pHandler;
    }

    public EthHandler getEthHandler() {
        return ethHandler;
    }

    public ShhHandler getShhHandler() {
        return shhHandler;
    }

    public BzzHandler getBzzHandler() {
        return bzzHandler;
    }

    public MessageCodec getMessageCodec() {
        return messageCodec;
    }

    public void sendTransaction(Transaction tx) {
        ethHandler.sendTransaction(tx);
    }

    public void sendNewBlock(Block block) {

        // 1. check by best block send or not to send
        ethHandler.sendNewBlock(block);

    }

    public HelloMessage getHandshakeHelloMessage() {
        return getP2pHandler().getHandshakeHelloMessage();
    }

    public long getStartupTS() {
        return startupTS;
    }

    public InetSocketAddress getInetSocketAddress() {
        return inetSocketAddress;
    }

    public void setInetSocketAddress(InetSocketAddress inetSocketAddress) {
        this.inetSocketAddress = inetSocketAddress;
        node = new Node(messageCodec.getRemoteId(),
                inetSocketAddress.getHostName(), inetSocketAddress.getPort());

    }

    public NodeStatistics getNodeStatistics() {
        if (nodeStatistics == null) {
            nodeStatistics = nodeManager.getNodeStatistics(node);
        }
        return nodeStatistics;
    }

<<<<<<< HEAD
    public MessageCodesResolver getMessageCodesResolver() {
        return messageCodesResolver;
    }


    public boolean hasInitPassed() {
        return ethHandler.hasInitPassed();
    }

    public boolean isUseful() {
        return ethHandler.hasStatusSucceeded();
    }
=======
>>>>>>> 8f44a2ce
}<|MERGE_RESOLUTION|>--- conflicted
+++ resolved
@@ -183,7 +183,6 @@
         return nodeStatistics;
     }
 
-<<<<<<< HEAD
     public MessageCodesResolver getMessageCodesResolver() {
         return messageCodesResolver;
     }
@@ -196,6 +195,4 @@
     public boolean isUseful() {
         return ethHandler.hasStatusSucceeded();
     }
-=======
->>>>>>> 8f44a2ce
 }