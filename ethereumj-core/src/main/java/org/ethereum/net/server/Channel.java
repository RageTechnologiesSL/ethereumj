package org.ethereum.net.server;

import io.netty.buffer.ByteBuf;
import io.netty.channel.ChannelHandlerContext;
import org.ethereum.core.Block;
import org.ethereum.core.Transaction;
import org.ethereum.net.MessageQueue;
import org.ethereum.net.client.Capability;
import org.ethereum.net.eth.EthHandler;
import org.ethereum.net.eth.sync.SyncStatus;
import org.ethereum.net.p2p.HelloMessage;
import org.ethereum.net.p2p.P2pHandler;
import org.ethereum.net.rlpx.FrameCodec;
<<<<<<< HEAD
import org.ethereum.net.rlpx.HandshakeHelper;
import org.ethereum.net.rlpx.MessageCodesResolver;
=======
import org.ethereum.net.rlpx.Node;
import org.ethereum.net.rlpx.discover.NodeManager;
import org.ethereum.net.rlpx.discover.NodeStatistics;
>>>>>>> 7839ec07
import org.ethereum.net.shh.ShhHandler;
import org.ethereum.net.swarm.bzz.BzzHandler;
import org.ethereum.net.rlpx.MessageCodec;
import org.slf4j.Logger;
import org.slf4j.LoggerFactory;
import org.springframework.beans.factory.annotation.Autowired;
import org.springframework.context.annotation.Scope;
import org.springframework.stereotype.Component;

import java.io.IOException;
import java.math.BigInteger;
import java.net.InetSocketAddress;
import java.util.List;

import static org.ethereum.net.message.StaticMessages.HELLO_MESSAGE;

/**
 * @author Roman Mandeleil
 * @since 01.11.2014
 */
@Component
@Scope("prototype")
public class Channel {

    private final static Logger logger = LoggerFactory.getLogger("net");

    @Autowired
    ChannelManager channelManager;

    @Autowired
    MessageQueue msgQueue;

    @Autowired
    P2pHandler p2pHandler;

    @Autowired
    EthHandler ethHandler;

    @Autowired
    ShhHandler shhHandler;

    @Autowired
    BzzHandler bzzHandler;

    @Autowired
    MessageCodec messageCodec;

<<<<<<< HEAD
    MessageCodesResolver messageCodesResolver = new MessageCodesResolver();
    
=======
    @Autowired
    NodeManager nodeManager;

>>>>>>> 7839ec07
    InetSocketAddress inetSocketAddress;

    Node node;
    NodeStatistics nodeStatistics;

    private long startupTS;


    public Channel() {
    }

    public void init(String remoteId) {

        messageCodec.setRemoteId(remoteId, this);
        //messageCodec.setMsgQueue(msgQueue);

        p2pHandler.setMsgQueue(msgQueue);
        ethHandler.setMsgQueue(msgQueue);
        shhHandler.setMsgQueue(msgQueue);
        bzzHandler.setMsgQueue(msgQueue);

        startupTS = System.currentTimeMillis();
    }

    public void publicRLPxHandshakeFinished(ChannelHandlerContext ctx, FrameCodec frameCodec, HelloMessage helloRemote, byte[] nodeId) throws IOException, InterruptedException {
        ctx.pipeline().addLast(Capability.P2P, p2pHandler);

        p2pHandler.setChannel(this);
        p2pHandler.setHandshake(helloRemote, ctx);

//        ctx.pipeline().addLast(Capability.ETH, getEthHandler());
//        ctx.pipeline().addLast(Capability.SHH, getShhHandler());
        getNodeStatistics().rlpxHandshake.add();
    }


    public void sendHelloMessage(ChannelHandlerContext ctx, FrameCodec frameCodec, String nodeId) throws IOException, InterruptedException {

        HELLO_MESSAGE.setPeerId(nodeId);
        byte[] payload = HELLO_MESSAGE.getEncoded();

        ByteBuf byteBufMsg = ctx.alloc().buffer();
        frameCodec.writeFrame(new FrameCodec.Frame(HELLO_MESSAGE.getCode(), payload), byteBufMsg);
        ctx.writeAndFlush(byteBufMsg).sync();

        if (logger.isInfoEnabled())
            logger.info("To: \t{} \tSend: \t{}", ctx.channel().remoteAddress(), HELLO_MESSAGE);
        getNodeStatistics().rlpxOutHello.add();
    }



    public P2pHandler getP2pHandler() {
        return p2pHandler;
    }

    public EthHandler getEthHandler() {
        return ethHandler;
    }

    public ShhHandler getShhHandler() {
        return shhHandler;
    }

    public BzzHandler getBzzHandler() {
        return bzzHandler;
    }

    public MessageCodec getMessageCodec() {
        return messageCodec;
    }

    public void sendTransaction(Transaction tx) {
        ethHandler.sendTransaction(tx);
    }

    public void sendNewBlock(Block block) {

        // 1. check by best block send or not to send
        ethHandler.sendNewBlock(block);

    }

    public HelloMessage getHandshakeHelloMessage() {
        return getP2pHandler().getHandshakeHelloMessage();
    }


    public boolean isSync() {
        return ethHandler.getSyncStatus() == SyncStatus.SYNC_DONE;
    }


    public BigInteger getTotalDifficulty() {
        return ethHandler.getTotalDifficulty();
    }

    public void ethSync() {
        ethHandler.doSync();
    }

    public long getStartupTS() {
        return startupTS;
    }

    public InetSocketAddress getInetSocketAddress() {
        return inetSocketAddress;
    }

    public void setInetSocketAddress(InetSocketAddress inetSocketAddress) {
        this.inetSocketAddress = inetSocketAddress;
        node = new Node(messageCodec.getRemoteId(),
                inetSocketAddress.getHostName(), inetSocketAddress.getPort());

    }

    public NodeStatistics getNodeStatistics() {
        if (nodeStatistics == null) {
            nodeStatistics = nodeManager.getNodeStatistics(node);
        }
        return nodeStatistics;
    }

    public MessageCodesResolver getMessageCodesResolver() {
        return messageCodesResolver;
    }
}<|MERGE_RESOLUTION|>--- conflicted
+++ resolved
@@ -11,14 +11,10 @@
 import org.ethereum.net.p2p.HelloMessage;
 import org.ethereum.net.p2p.P2pHandler;
 import org.ethereum.net.rlpx.FrameCodec;
-<<<<<<< HEAD
-import org.ethereum.net.rlpx.HandshakeHelper;
 import org.ethereum.net.rlpx.MessageCodesResolver;
-=======
 import org.ethereum.net.rlpx.Node;
 import org.ethereum.net.rlpx.discover.NodeManager;
 import org.ethereum.net.rlpx.discover.NodeStatistics;
->>>>>>> 7839ec07
 import org.ethereum.net.shh.ShhHandler;
 import org.ethereum.net.swarm.bzz.BzzHandler;
 import org.ethereum.net.rlpx.MessageCodec;
@@ -31,7 +27,6 @@
 import java.io.IOException;
 import java.math.BigInteger;
 import java.net.InetSocketAddress;
-import java.util.List;
 
 import static org.ethereum.net.message.StaticMessages.HELLO_MESSAGE;
 
@@ -66,14 +61,11 @@
     @Autowired
     MessageCodec messageCodec;
 
-<<<<<<< HEAD
-    MessageCodesResolver messageCodesResolver = new MessageCodesResolver();
-    
-=======
     @Autowired
     NodeManager nodeManager;
 
->>>>>>> 7839ec07
+    MessageCodesResolver messageCodesResolver = new MessageCodesResolver();
+    
     InetSocketAddress inetSocketAddress;
 
     Node node;
