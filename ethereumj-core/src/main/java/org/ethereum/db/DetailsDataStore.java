--- conflicted
+++ resolved
@@ -30,14 +30,9 @@
         ByteArrayWrapper wrappedKey = wrap(key);
         ContractDetails details = cache.get(wrappedKey);
 
-<<<<<<< HEAD
-        if (details == null){
-=======
         if (details == null) {
 
             if (removes.contains(wrappedKey)) return null;
-
->>>>>>> a4a18308
             byte[] data = db.get(key);
             if (data == null) return null;
 
@@ -112,7 +107,7 @@
         Set<ByteArrayWrapper> keys = new HashSet<>();
         keys.addAll(cache.keySet());
         keys.addAll(db.dumpKeys());
-        
+
         return keys;
     }
 }