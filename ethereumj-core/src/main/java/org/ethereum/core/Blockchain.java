--- conflicted
+++ resolved
@@ -86,16 +86,11 @@
     private void addBlock(Block block) {
     	if(block.isValid()) {
 			this.wallet.processBlock(block);
-<<<<<<< HEAD
 	        // that is the genesis case , we don't want to rely
 	        // on this price will use default 10000000000000
 	        // todo: refactor this longValue some constant defaults class 10000000000000L
 			this.gasPrice = block.isGenesis() ? INITIAL_MIN_GAS_PRICE : block.getMinGasPrice();
-				if(lastBlock == null || block.getNumber() > lastBlock.getNumber())
-=======
-	        this.gasPrice = block.getMinGasPrice();
 			if(lastBlock == null || block.getNumber() > lastBlock.getNumber())
->>>>>>> f59e2408
 				this.lastBlock = block;
 			this.add(block);
     	}
