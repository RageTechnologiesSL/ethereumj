package org.ethereum.core;

import org.ethereum.config.Constants;
import org.ethereum.config.SystemProperties;
import org.ethereum.crypto.HashUtil;
import org.ethereum.db.BlockStore;
import org.ethereum.facade.Blockchain;
import org.ethereum.facade.Repository;
import org.ethereum.listener.EthereumListener;
import org.ethereum.manager.AdminInfo;
import org.ethereum.net.BlockQueue;
import org.ethereum.net.server.ChannelManager;
import org.ethereum.trie.Trie;
import org.ethereum.trie.TrieImpl;
import org.ethereum.util.AdvancedDeviceUtils;
import org.ethereum.util.RLP;
import org.ethereum.vm.ProgramInvokeFactory;
import org.slf4j.Logger;
import org.slf4j.LoggerFactory;
import org.spongycastle.util.encoders.Hex;
import org.springframework.beans.factory.annotation.Autowired;
import org.springframework.beans.factory.annotation.Qualifier;
import org.springframework.stereotype.Component;
import org.springframework.util.FileSystemUtils;

import javax.annotation.Resource;
import java.io.BufferedWriter;
import java.io.File;
import java.io.FileWriter;
import java.io.IOException;
import java.math.BigDecimal;
import java.math.BigInteger;
import java.util.*;

import static java.lang.Runtime.getRuntime;
import static org.ethereum.config.Constants.*;
import static org.ethereum.config.SystemProperties.CONFIG;
import static org.ethereum.core.Denomination.SZABO;
import static org.ethereum.core.ImportResult.*;
import static org.ethereum.util.BIUtil.isMoreThan;

/**
 * The Ethereum blockchain is in many ways similar to the Bitcoin blockchain,
 * although it does have some differences.
 * <p>
 * The main difference between Ethereum and Bitcoin with regard to the blockchain architecture
 * is that, unlike Bitcoin, Ethereum blocks contain a copy of both the transaction list
 * and the most recent state. Aside from that, two other values, the block number and
 * the difficulty, are also stored in the block.
 * </p>
 * The block validation algorithm in Ethereum is as follows:
 * <ol>
 * <li>Check if the previous block referenced exists and is valid.</li>
 * <li>Check that the timestamp of the block is greater than that of the referenced previous block and less than 15 minutes into the future</li>
 * <li>Check that the block number, difficulty, transaction root, uncle root and gas limit (various low-level Ethereum-specific concepts) are valid.</li>
 * <li>Check that the proof of work on the block is valid.</li>
 * <li>Let S[0] be the STATE_ROOT of the previous block.</li>
 * <li>Let TX be the block's transaction list, with n transactions.
 * For all in in 0...n-1, set S[i+1] = APPLY(S[i],TX[i]).
 * If any applications returns an error, or if the total gas consumed in the block
 * up until this point exceeds the GASLIMIT, return an error.</li>
 * <li>Let S_FINAL be S[n], but adding the block reward paid to the miner.</li>
 * <li>Check if S_FINAL is the same as the STATE_ROOT. If it is, the block is valid; otherwise, it is not valid.</li>
 * </ol>
 * See <a href="https://github.com/ethereum/wiki/wiki/White-Paper#blockchain-and-mining">Ethereum Whitepaper</a>
 *
 * @author Roman Mandeleil
 * @author Nick Savers
 * @since 20.05.2014
 */
@Component
public class BlockchainImpl implements Blockchain {


    private static final Logger logger = LoggerFactory.getLogger("blockchain");
    private static final Logger stateLogger = LoggerFactory.getLogger("state");

    // to avoid using minGasPrice=0 from Genesis for the wallet
    private static final long INITIAL_MIN_GAS_PRICE = 10 * SZABO.longValue();

    @Resource
    @Qualifier("pendingTransactions")
    private Set<Transaction> pendingTransactions = new HashSet<>();

    @Autowired
    private Repository repository;
    private Repository track;

    @Autowired
    private BlockStore blockStore;

    private Block bestBlock;
    private BigInteger totalDifficulty = BigInteger.ZERO;

    @Autowired
    Wallet wallet;

    @Autowired
    private EthereumListener listener;

    @Autowired
    private BlockQueue blockQueue;

    @Autowired
    private ChannelManager channelManager;

    private boolean syncDoneCalled = false;

    @Autowired
    ProgramInvokeFactory programInvokeFactory;

    @Autowired
    private AdminInfo adminInfo;

    private List<Chain> altChains = new ArrayList<>();
    private List<Block> garbage = new ArrayList<>();

    long exitOn = Long.MAX_VALUE;

    public boolean byTest = false;

    public BlockchainImpl() {
    }


    //todo: autowire over constructor
    public BlockchainImpl(BlockStore blockStore, Repository repository,
                          Wallet wallet, AdminInfo adminInfo,
                          EthereumListener listener) {
        this.blockStore = blockStore;
        this.repository = repository;
        this.wallet = wallet;
        this.adminInfo = adminInfo;
        this.listener = listener;
    }

    @Override
    public byte[] getBestBlockHash() {
        return getBestBlock().getHash();
    }

    @Override
    public long getSize() {
        return bestBlock.getNumber() + 1;
    }

    @Override
    public Block getBlockByNumber(long blockNr) {
        return blockStore.getChainBlockByNumber(blockNr);
    }

    @Override
    public TransactionReceipt getTransactionReceiptByHash(byte[] hash) {
        throw new UnsupportedOperationException("TODO: will be implemented soon "); // FIXME: go and fix me
    }

    @Override
    public Block getBlockByHash(byte[] hash) {
        return blockStore.getBlockByHash(hash);
    }

    @Override
    public List<byte[]> getListOfHashesStartFrom(byte[] hash, int qty) {
        return blockStore.getListHashesEndWith(hash, qty);
    }

    private byte[] calcTxTrie(List<Transaction> transactions) {

        Trie txsState = new TrieImpl(null);

        if (transactions == null || transactions.isEmpty())
            return HashUtil.EMPTY_TRIE_HASH;

        for (int i = 0; i < transactions.size(); i++) {
            txsState.update(RLP.encodeInt(i), transactions.get(i).getEncoded());
        }
        return txsState.getRootHash();
    }

    public ImportResult tryConnectAndFork(Block block) {

        Repository savedRepo = this.repository;
        Block savedBest = this.bestBlock;
        BigInteger savedTD = this.totalDifficulty;

        this.bestBlock = blockStore.getBlockByHash(block.getParentHash());
        totalDifficulty = blockStore.getTotalDifficultyForHash(block.getParentHash());
        this.repository = this.repository.getSnapshotTo(this.bestBlock.getStateRoot());

        try {

            // FIXME: adding block with no option for flush
            add(block);
        } catch (Throwable th) {
            th.printStackTrace(); /* todo */
        }

        if (isMoreThan(this.totalDifficulty, savedTD)) {

            logger.info("Rebranching: {} ~> {}", savedBest.getShortHash(), block.getShortHash());

            // main branch become this branch
            // cause we proved that total difficulty
            // is greateer
            blockStore.reBranch(block);

            // The main repository rebranch
            this.repository = savedRepo;
            this.repository.syncToRoot(block.getStateRoot());

            // flushing
            if (!byTest){
                repository.flush();
                blockStore.flush();
                System.gc();
            }

            return IMPORTED_BEST;
        } else {

            // Stay on previous branch
            this.repository = savedRepo;
            this.bestBlock = savedBest;
            this.totalDifficulty = savedTD;

            return IMPORTED_NOT_BEST;
        }
    }


    public ImportResult tryToConnect(Block block) {

        if (logger.isInfoEnabled())
            logger.info("Try connect block hash: {}, number: {}",
                    Hex.toHexString(block.getHash()).substring(0, 6),
                    block.getNumber());

        if (blockStore.getMaxNumber() >= block.getNumber() &&
                blockStore.isBlockExist(block.getHash())) {

            if (logger.isDebugEnabled())
                logger.debug("Block already exist hash: {}, number: {}",
                        Hex.toHexString(block.getHash()).substring(0, 6),
                        block.getNumber());

            // retry of well known block
            return EXIST;
        }

        // The simple case got the block
        // to connect to the main chain
        if (bestBlock.isParentOf(block)) {
            add(block);
            recordBlock(block);
            return IMPORTED_BEST;
        } else {

            if (blockStore.isBlockExist(block.getParentHash())) {
                ImportResult result = tryConnectAndFork(block);
                if (result == IMPORTED_BEST || result == IMPORTED_NOT_BEST) recordBlock(block);
                return result;
            }

        }

        return NO_PARENT;
    }


    @Override
    public void add(Block block) {

        if (exitOn < block.getNumber()) {
            System.out.print("Exiting after block.number: " + getBestBlock().getNumber());
            System.exit(-1);
        }


        if (!isValid(block)) {
            logger.warn("Invalid block with number: {}", block.getNumber());
            return;
        }

        track = repository.startTracking();
        if (block == null)
            return;

        // keep chain continuity
        if (!Arrays.equals(getBestBlock().getHash(),
                block.getParentHash())) return;

        if (block.getNumber() >= CONFIG.traceStartBlock() && CONFIG.traceStartBlock() != -1) {
            AdvancedDeviceUtils.adjustDetailedTracing(block.getNumber());
        }

        List<TransactionReceipt> receipts = processBlock(block);

        // Sanity checks
        String receiptHash = Hex.toHexString(block.getReceiptsRoot());
        String receiptListHash = Hex.toHexString(calcReceiptsTrie(receipts));

        if (!receiptHash.equals(receiptListHash)) {
            logger.error("Block's given Receipt Hash doesn't match: {} != {}", receiptHash, receiptListHash);
            //return false;
        }

        String logBloomHash = Hex.toHexString(block.getLogBloom());
        String logBloomListHash = Hex.toHexString(calcLogBloom(receipts));

        if (!logBloomHash.equals(logBloomListHash)) {
            logger.error("Block's given logBloom Hash doesn't match: {} != {}", logBloomHash, logBloomListHash);
            //track.rollback();
            //return;
        }

        //DEBUG
        //System.out.println(" Receipts root is: " + receiptHash + " logbloomhash is " + logBloomHash);
        //System.out.println(" Receipts listroot is: " + receiptListHash + " logbloomlisthash is " + logBloomListHash);

        track.commit();
        storeBlock(block, receipts);


        if (needFlush(block)) {
            repository.flush();
            blockStore.flush();
            System.gc();
        }

        // Remove all wallet transactions as they already approved by the net
        wallet.removeTransactions(block.getTransactionsList());

        // Clear pending transaction from the mem
        clearPendingTransactions(block.getTransactionsList());

        listener.trace(String.format("Block chain size: [ %d ]", this.getSize()));
        listener.onBlock(block, receipts);

        if (blockQueue != null &&
            blockQueue.size() == 0 &&
            !syncDoneCalled) {

            logger.info("Sync done");
            syncDoneCalled = true;
            listener.onSyncDone();
        }
    }

    private boolean needFlush(Block block) {
<<<<<<< HEAD
        if (CONFIG.cacheFlushMemory() > 0) {
            return needFlushByMemory(CONFIG.cacheFlushMemory());
        } else if (CONFIG.cacheFlushBlocks() > 0) {
            return block.getNumber() % CONFIG.cacheFlushBlocks() == 0;
=======

        boolean possibleFlush = CONFIG.flushBlocksIgnoreConsensus() || adminInfo.isConsensus();
        if (!possibleFlush) return false;

        if (CONFIG.flushBlocksRepoSize() > 0 && repository.getClass().isAssignableFrom(RepositoryImpl.class)) {
            return ((RepositoryImpl) repository).getAllocatedMemorySize() > CONFIG.flushBlocksRepoSize();
>>>>>>> 4f007c5f
        } else {
            return needFlushByMemory(.7);
        }
    }

<<<<<<< HEAD
    private boolean needFlushByMemory(double maxMemoryPercents) {
        return getRuntime().freeMemory() < (getRuntime().totalMemory() * (1 - maxMemoryPercents));
    }

    private byte[] calcReceiptsTrie(List<TransactionReceipt> receipts){
=======
    private byte[] calcReceiptsTrie(List<TransactionReceipt> receipts) {
>>>>>>> 4f007c5f
        //TODO Fix Trie hash for receipts - doesnt match cpp
        Trie receiptsTrie = new TrieImpl(null);

        if (receipts == null || receipts.isEmpty())
            return HashUtil.EMPTY_TRIE_HASH;

        for (int i = 0; i < receipts.size(); i++) {
            receiptsTrie.update(RLP.encodeInt(i), receipts.get(i).getEncoded());
        }
        return receiptsTrie.getRootHash();
    }

    private byte[] calcLogBloom(List<TransactionReceipt> receipts) {

        Bloom retBloomFilter = new Bloom();

        if (receipts == null || receipts.isEmpty())
            return retBloomFilter.getData();

        for (int i = 0; i < receipts.size(); i++) {
            retBloomFilter.or(receipts.get(i).getBloomFilter());
        }

        return retBloomFilter.getData();
    }

    public Block getParent(BlockHeader header) {

        return blockStore.getBlockByHash(header.getParentHash());
    }


    public boolean isValid(BlockHeader header) {


        Block parentBlock = getParent(header);

        BigInteger parentDifficulty = parentBlock.getDifficultyBI();
        long parentTimestamp = parentBlock.getTimestamp();

        BigInteger minDifficulty = header.getTimestamp() >= parentTimestamp + DURATION_LIMIT ?
                parentBlock.getDifficultyBI().subtract(parentDifficulty.divide(BigInteger.valueOf(Constants.DIFFICULTY_BOUND_DIVISOR))) :
                parentBlock.getDifficultyBI().add(parentDifficulty.divide(BigInteger.valueOf(Constants.DIFFICULTY_BOUND_DIVISOR)));

        BigInteger difficulty = new BigInteger(1, header.getDifficulty());

        if (header.getNumber() != (parentBlock.getNumber() + 1)) {
            logger.error("Block invalid: block number is not parentBlock number + 1, ");
            return false;
        }

        if (header.getGasLimit() < header.getGasUsed()) {
            logger.error("Block invalid: header.getGasLimit() < header.getGasUsed()");
            return false;
        }

        if (difficulty.compareTo(minDifficulty) == -1) {
            logger.error("Block invalid: difficulty < minDifficulty");
            return false;
        }

        if (header.getGasLimit() < MIN_GAS_LIMIT) {
            logger.error("Block invalid: header.getGasLimit() < MIN_GAS_LIMIT");
            return false;
        }

        if (header.getExtraData() != null && header.getExtraData().length > MAXIMUM_EXTRA_DATA_SIZE) {
            logger.error("Block invalid: header.getExtraData().length > MAXIMUM_EXTRA_DATA_SIZE");
            return false;
        }

        if (header.getGasLimit() < Constants.MIN_GAS_LIMIT ||
                header.getGasLimit() < parentBlock.getGasLimit() * (GAS_LIMIT_BOUND_DIVISOR - 1) / GAS_LIMIT_BOUND_DIVISOR ||
                header.getGasLimit() > parentBlock.getGasLimit() * (GAS_LIMIT_BOUND_DIVISOR + 1) / GAS_LIMIT_BOUND_DIVISOR) {

            logger.error("Block invalid: gas limit exceeds parentBlock.getGasLimit() (+-) GAS_LIMIT_BOUND_DIVISOR");
            return false;
        }

        return true;
    }

    /**
     * This mechanism enforces a homeostasis in terms of the time between blocks;
     * a smaller period between the last two blocks results in an increase in the
     * difficulty level and thus additional computation required, lengthening the
     * likely next period. Conversely, if the period is too large, the difficulty,
     * and expected time to the next block, is reduced.
     */
    private boolean isValid(Block block) {

        boolean isValid = true;

        if (!block.isGenesis()) {
            isValid = isValid(block.getHeader());

            // Sanity checks
            String trieHash = Hex.toHexString(block.getTxTrieRoot());
            String trieListHash = Hex.toHexString(calcTxTrie(block.getTransactionsList()));


            if( !trieHash.equals(trieListHash) ) {
              logger.error("Block's given Trie Hash doesn't match: {} != {}", trieHash, trieListHash);

              //   FIXME: temporary comment out tx.trie validation
//              return false;
            }


            String unclesHash = Hex.toHexString(block.getHeader().getUnclesHash());
            String unclesListHash = Hex.toHexString(HashUtil.sha3(block.getHeader().getUnclesEncoded(block.getUncleList())));

            if (!unclesHash.equals(unclesListHash)) {
                logger.error("Block's given Uncle Hash doesn't match: {} != {}", unclesHash, unclesListHash);
                return false;
            }


            if (block.getUncleList().size() > UNCLE_LIST_LIMIT) {
                logger.error("Uncle list to big: block.getUncleList().size() > UNCLE_LIST_LIMIT");
                return false;
            }


            for (BlockHeader uncle : block.getUncleList()) {

                // - They are valid headers (not necessarily valid blocks)
                if (!isValid(uncle)) return false;

                //if uncle's parent's number is not less than currentBlock - UNCLE_GEN_LIMIT, mark invalid
                isValid = !(getParent(uncle).getNumber() < (block.getNumber() - UNCLE_GENERATION_LIMIT));
                if (!isValid) {
                    logger.error("Uncle too old: generationGap must be under UNCLE_GENERATION_LIMIT");
                    return false;
                }


            }
        }

        return isValid;
    }

    private List<TransactionReceipt> processBlock(Block block) {

        List<TransactionReceipt> receipts = new ArrayList<>();
        if (!block.isGenesis()) {
            if (!CONFIG.blockChainOnly()) {
                wallet.addTransactions(block.getTransactionsList());
                receipts = applyBlock(block);
                wallet.processBlock(block);
            }
        }

        return receipts;
    }

    private List<TransactionReceipt> applyBlock(Block block) {

        logger.info("applyBlock: block: [{}] tx.list: [{}]", block.getNumber(), block.getTransactionsList().size());
        long saveTime = System.nanoTime();
        int i = 1;
        long totalGasUsed = 0;
        List<TransactionReceipt> receipts = new ArrayList<>();

        for (Transaction tx : block.getTransactionsList()) {
            stateLogger.info("apply block: [{}] tx: [{}] ", block.getNumber(), i);

            TransactionExecutor executor = new TransactionExecutor(tx, block.getCoinbase(),
                    track, blockStore,
                    programInvokeFactory, block, listener, totalGasUsed);

            executor.init();
            executor.execute();
            executor.go();
            executor.finalization();

            totalGasUsed += executor.getGasUsed();

            track.commit();
            TransactionReceipt receipt = new TransactionReceipt();
            receipt.setCumulativeGas(totalGasUsed);
            receipt.setPostTxState(repository.getRoot());
            receipt.setTransaction(tx);
            receipt.setLogInfoList(executor.getVMLogs());

            stateLogger.info("block: [{}] executed tx: [{}] \n  state: [{}]", block.getNumber(), i,
                    Hex.toHexString(repository.getRoot()));

            stateLogger.info("[{}] ", receipt.toString());

            if (stateLogger.isInfoEnabled())
                stateLogger.info("tx[{}].receipt: [{}] ", i, Hex.toHexString(receipt.getEncoded()));

            if (block.getNumber() >= CONFIG.traceStartBlock())
                repository.dumpState(block, totalGasUsed, i++, tx.getHash());

            receipts.add(receipt);
        }

        addReward(block);
        updateTotalDifficulty(block);

        track.commit();

        stateLogger.info("applied reward for block: [{}]  \n  state: [{}]",
                block.getNumber(),
                Hex.toHexString(repository.getRoot()));


        if (block.getNumber() >= CONFIG.traceStartBlock())
            repository.dumpState(block, totalGasUsed, 0, null);

        long totalTime = System.nanoTime() - saveTime;
        adminInfo.addBlockExecTime(totalTime);
        logger.info("block: num: [{}] hash: [{}], executed after: [{}]nano", block.getNumber(), block.getShortHash(), totalTime);

        return receipts;
    }

    /**
     * Add reward to block- and every uncle coinbase
     * assuming the entire block is valid.
     *
     * @param block object containing the header and uncles
     */
    private void addReward(Block block) {

        // Add standard block reward
        BigInteger totalBlockReward = Block.BLOCK_REWARD;

        // Add extra rewards based on number of uncles
        if (block.getUncleList().size() > 0) {
            for (BlockHeader uncle : block.getUncleList()) {
                track.addBalance(uncle.getCoinbase(),
                        new BigDecimal(block.BLOCK_REWARD).multiply(BigDecimal.valueOf(8 + uncle.getNumber() - block.getNumber()).divide(new BigDecimal(8))).toBigInteger());

                totalBlockReward = totalBlockReward.add(Block.INCLUSION_REWARD);
            }
        }
        track.addBalance(block.getCoinbase(), totalBlockReward);


    }

    @Override
    public void storeBlock(Block block, List<TransactionReceipt> receipts) {

        /* Debug check to see if the state is still as expected */
        String blockStateRootHash = Hex.toHexString(block.getStateRoot());
        String worldStateRootHash = Hex.toHexString(repository.getRoot());

        if (!SystemProperties.CONFIG.blockChainOnly())
            if (!blockStateRootHash.equals(worldStateRootHash)) {

                stateLogger.error("BLOCK: STATE CONFLICT! block: {} worldstate {} mismatch", block.getNumber(), worldStateRootHash);
//                stateLogger.error("DO ROLLBACK !!!");
                adminInfo.lostConsensus();

                System.out.println("CONFLICT: BLOCK #" + block.getNumber() );
//                System.exit(1);
                // in case of rollback hard move the root
//                Block parentBlock = blockStore.getBlockByHash(block.getParentHash());
//                repository.syncToRoot(parentBlock.getStateRoot());
//                return false;
            }

        blockStore.saveBlock(block, totalDifficulty, true);
        setBestBlock(block);

        if (logger.isDebugEnabled())
            logger.debug("block added to the blockChain: index: [{}]", block.getNumber());
        if (block.getNumber() % 100 == 0)
            logger.info("*** Last block added [ #{} ]", block.getNumber());

    }


    public boolean hasParentOnTheChain(Block block) {
        return getParent(block.getHeader()) != null;
    }

    @Override
    public List<Chain> getAltChains() {
        return altChains;
    }

    @Override
    public List<Block> getGarbage() {
        return garbage;
    }


    @Override
    public BlockQueue getQueue() {
        return blockQueue;
    }

    @Override
    public void setBestBlock(Block block) {
        bestBlock = block;
    }

    @Override
    public Block getBestBlock() {
        return bestBlock;
    }

    @Override
    public void close() {
        blockQueue.close();
    }

    @Override
    public BigInteger getTotalDifficulty() {
        return totalDifficulty;
    }

    @Override
    public void updateTotalDifficulty(Block block) {
        totalDifficulty = totalDifficulty.add(block.getCumulativeDifficulty());
    }

    @Override
    public void setTotalDifficulty(BigInteger totalDifficulty) {
        this.totalDifficulty = totalDifficulty;
    }

    private void recordBlock(Block block) {

        if (!CONFIG.recordBlocks()) return;

        if (block.getNumber() == 1) {
            FileSystemUtils.deleteRecursively(new File(CONFIG.dumpDir()));
        }

        String dir = CONFIG.dumpDir() + "/";

        File dumpFile = new File(System.getProperty("user.dir") + "/" + dir + "_blocks_rec.txt");
        FileWriter fw = null;
        BufferedWriter bw = null;

        try {

            dumpFile.getParentFile().mkdirs();
            if (!dumpFile.exists()) dumpFile.createNewFile();

            fw = new FileWriter(dumpFile.getAbsoluteFile(), true);
            bw = new BufferedWriter(fw);

            if (bestBlock.isGenesis()) {
                bw.write(Hex.toHexString(bestBlock.getEncoded()));
                bw.write("\n");
            }

            bw.write(Hex.toHexString(block.getEncoded()));
            bw.write("\n");

        } catch (IOException e) {
            logger.error(e.getMessage(), e);
        } finally {
            try {
                if (bw != null) bw.close();
                if (fw != null) fw.close();
            } catch (IOException e) {
                e.printStackTrace();
            }
        }

    }

    public void addPendingTransactions(Set<Transaction> transactions) {
        logger.info("Pending transaction list added: size: [{}]", transactions.size());

        if (listener != null)
            listener.onPendingTransactionsReceived(transactions);
        pendingTransactions.addAll(transactions);
    }

    public void clearPendingTransactions(List<Transaction> receivedTransactions) {

        for (Transaction tx : receivedTransactions) {
            logger.info("Clear transaction, hash: [{}]", Hex.toHexString(tx.getHash()));
            pendingTransactions.remove(tx);
        }
    }

    public Set<Transaction> getPendingTransactions() {
        return pendingTransactions;
    }


    public void setRepository(Repository repository) {
        this.repository = repository;
    }

    public void setProgramInvokeFactory(ProgramInvokeFactory factory) {
        this.programInvokeFactory = factory;
    }

    public void startTracking() {
        track = repository.startTracking();
    }

    public void commitTracking() {
        track.commit();
    }

    public void setExitOn(long exitOn) {
        this.exitOn = exitOn;
    }
}<|MERGE_RESOLUTION|>--- conflicted
+++ resolved
@@ -4,7 +4,9 @@
 import org.ethereum.config.SystemProperties;
 import org.ethereum.crypto.HashUtil;
 import org.ethereum.db.BlockStore;
+import org.ethereum.db.RepositoryImpl;
 import org.ethereum.facade.Blockchain;
+import org.ethereum.facade.CommonConfig;
 import org.ethereum.facade.Repository;
 import org.ethereum.listener.EthereumListener;
 import org.ethereum.manager.AdminInfo;
@@ -347,33 +349,20 @@
     }
 
     private boolean needFlush(Block block) {
-<<<<<<< HEAD
         if (CONFIG.cacheFlushMemory() > 0) {
             return needFlushByMemory(CONFIG.cacheFlushMemory());
         } else if (CONFIG.cacheFlushBlocks() > 0) {
             return block.getNumber() % CONFIG.cacheFlushBlocks() == 0;
-=======
-
-        boolean possibleFlush = CONFIG.flushBlocksIgnoreConsensus() || adminInfo.isConsensus();
-        if (!possibleFlush) return false;
-
-        if (CONFIG.flushBlocksRepoSize() > 0 && repository.getClass().isAssignableFrom(RepositoryImpl.class)) {
-            return ((RepositoryImpl) repository).getAllocatedMemorySize() > CONFIG.flushBlocksRepoSize();
->>>>>>> 4f007c5f
         } else {
             return needFlushByMemory(.7);
         }
     }
 
-<<<<<<< HEAD
     private boolean needFlushByMemory(double maxMemoryPercents) {
         return getRuntime().freeMemory() < (getRuntime().totalMemory() * (1 - maxMemoryPercents));
     }
 
-    private byte[] calcReceiptsTrie(List<TransactionReceipt> receipts){
-=======
     private byte[] calcReceiptsTrie(List<TransactionReceipt> receipts) {
->>>>>>> 4f007c5f
         //TODO Fix Trie hash for receipts - doesnt match cpp
         Trie receiptsTrie = new TrieImpl(null);
 
