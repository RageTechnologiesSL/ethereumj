package org.ethereum.config;

import java.io.File;
import java.io.FileInputStream;
import java.io.IOException;
import java.io.InputStream;
import java.util.Enumeration;
import java.util.Properties;

import org.slf4j.Logger;
import org.slf4j.LoggerFactory;

/**
 * www.ethereumJ.com
 * User: Roman Mandeleil
 * Created on: 22/05/2014 19:22
 */
public class SystemProperties {

	private static Logger logger = LoggerFactory.getLogger(SystemProperties.class);
	
	public static SystemProperties CONFIG = new SystemProperties();
    private Properties prop = new Properties();
    private InputStream input = null;
    
    public SystemProperties() {
        try {

            File file = null;
            String dir = System.getProperty("user.dir");
            String fileName = dir + "/config/system.properties";
            file = new File(fileName);

            if (file.exists()){
                input = new FileInputStream(file);
            }  else{
                fileName = "system.properties";
                input = SystemProperties.class.getClassLoader().getResourceAsStream(fileName);
                if (input == null) {
                    logger.error("Sorry, unable to find " + fileName);
                    return;
                }
            }

            //load a properties file from class path, inside static method
            prop.load(input);

        } catch (IOException ex) {
        	logger.error(ex.getMessage(), ex);
		} finally {
			if (input != null) {
				try {
					input.close();
				} catch (IOException e) {
					logger.error(e.getMessage(), e);
				}
			}
		}
	}

	public boolean peerDiscovery() {
		if (prop.isEmpty())
			return true;
		return Boolean.parseBoolean(prop.getProperty("peer.discovery"));
	}

    public int peerDiscoveryWorkers(){
        if(prop.isEmpty()) return 2;
        return Integer.parseInt( prop.getProperty("peer.discovery.workers") );
    }

    public int peerDiscoveryTimeout(){
		if (prop.isEmpty())
			return 10000;
		return Integer.parseInt(prop.getProperty("peer.discovery.timeout")) * 1000;
    }

    public int transactionApproveTimeout(){
        if (prop.isEmpty())
            return 10;
        return Integer.parseInt(prop.getProperty("transaction.approve.timeout"));
    }


    public String peerDiscoveryIP(){
        if(prop.isEmpty()) return "54.201.28.117";
        return prop.getProperty("peer.discovery.ip");
    }

    public int peerDiscoveryPort(){
        if(prop.isEmpty()) return 30303;
        return Integer.parseInt(prop.getProperty("peer.discovery.port"));
    }
    
    public boolean databaseReset(){
        if(prop.isEmpty()) return false;
        return Boolean.parseBoolean(prop.getProperty("database.reset"));
    }
<<<<<<< HEAD
=======

    public String activePeerIP(){
        if(prop.isEmpty()) return "54.201.28.117";
        return prop.getProperty("peer.active.ip");
    }

    public int activePeerPort(){
        if(prop.isEmpty()) return 30303;
        return Integer.parseInt(prop.getProperty("peer.active.port"));
    }

    public String samplesDir(){
        if(prop.isEmpty()) return "samples";
        return prop.getProperty("samples.dir");
    }

>>>>>>> 6b22137c

	public String toString() {
		Enumeration<?> e = prop.propertyNames();
		while (e.hasMoreElements()) {
			String key = (String) e.nextElement();
			String value = prop.getProperty(key);
			if (!key.equals("null"))
				logger.info("Key: " + key + ", Value: " + value);
		}
		return "";
	}

    public static void main(String args[]){
        SystemProperties systemProperties = new SystemProperties();
        logger.info(systemProperties.toString());
    }
}<|MERGE_RESOLUTION|>--- conflicted
+++ resolved
@@ -96,8 +96,6 @@
         if(prop.isEmpty()) return false;
         return Boolean.parseBoolean(prop.getProperty("database.reset"));
     }
-<<<<<<< HEAD
-=======
 
     public String activePeerIP(){
         if(prop.isEmpty()) return "54.201.28.117";
@@ -113,8 +111,6 @@
         if(prop.isEmpty()) return "samples";
         return prop.getProperty("samples.dir");
     }
-
->>>>>>> 6b22137c
 
 	public String toString() {
 		Enumeration<?> e = prop.propertyNames();
