package org.ethereum.config;

import com.typesafe.config.Config;
import com.typesafe.config.ConfigFactory;
import com.typesafe.config.ConfigObject;
import com.typesafe.config.ConfigRenderOptions;
import org.ethereum.crypto.SHA3Helper;
import org.ethereum.net.rlpx.Node;
import org.slf4j.Logger;
import org.slf4j.LoggerFactory;
import org.spongycastle.util.encoders.Hex;

import java.io.File;
import java.lang.annotation.ElementType;
import java.lang.annotation.Retention;
import java.lang.annotation.RetentionPolicy;
import java.lang.annotation.Target;
import java.lang.reflect.Method;
import java.util.*;

/**
 * Utility class to retrieve property values from the ethereumj.conf files
 *
 * The properties are taken from different sources and merged in the following order
 * (the config option from the next source overrides option from previous):
 * - resource ethereumj.conf : normally used as a reference config with default values
 *          and shouldn't be changed
 * - system property : each config entry might be altered via -D VM option
 * - [user dir]/config/ethereumj.conf
 * - config specified with the -Dethereumj.conf.file=[file.conf] VM option
 * - CLI options
 *
 * @author Roman Mandeleil
 * @since 22.05.2014
 */
public class SystemProperties {
    private static Logger logger = LoggerFactory.getLogger("general");

    public final static String PROPERTY_DB_DIR = "database.dir";
    public final static String PROPERTY_LISTEN_PORT = "peer.listen.port";
    public final static String PROPERTY_PEER_ACTIVE = "peer.active";
    public final static String PROPERTY_DB_RESET = "database.reset";

    /* Testing */
    private final static Boolean DEFAULT_VMTEST_LOAD_LOCAL = false;
    private final static String DEFAULT_BLOCKS_LOADER = "";

    public final static SystemProperties CONFIG = new SystemProperties();

    /**
     * Marks config accessor methods which need to be called (for value validation)
     * upon config creation or modification
     */
    @Target(ElementType.METHOD)
    @Retention(RetentionPolicy.RUNTIME)
    private @interface ValidateMe {};


    private Config config;

    // mutable options for tests
    private String databaseDir = null;
    private Boolean databaseReset = null;
<<<<<<< HEAD

    private SystemProperties() {
        try {
            Config referenceConfig = ConfigFactory.load("ethereumj.conf");
            Config userDirConfig = ConfigFactory.parseFile(
                    new File(System.getProperty("user.dir"), "/config/ethereumj.conf"));
            String file = System.getProperty("ethereumj.conf.file");
            Config sysPropConfig = file != null ? ConfigFactory.parseFile(new File(file)) :
                    ConfigFactory.empty();
            config = sysPropConfig
                    .withFallback(userDirConfig)
                    .withFallback(referenceConfig);
            validateConfig();
        } catch (Exception e) {
            logger.error("Can't read config.", e);
            throw new RuntimeException(e);
        }
    }

    /**
     * Puts a new config atop of existing stack making the options
     * in the supplied config overriding existing options
     * Once put this config can't be removed
     */
    public void overrideParams(Config overrideOptions) {
        config = overrideOptions.withFallback(config);
        validateConfig();
    }

    /**
     * Puts a new config atop of existing stack making the options
     * in the supplied config overriding existing options
     * Once put this config can't be removed
     * @param keyValuePairs [name] [value] [name] [value] ...
     */
    public void overrideParams(String ... keyValuePairs) {
        if (keyValuePairs.length % 2 != 0) throw new RuntimeException("Odd argument number");
        Map<String, String> map = new HashMap<>();
        for (int i = 0; i < keyValuePairs.length; i += 2) {
            map.put(keyValuePairs[i], keyValuePairs[i + 1]);
=======

    private SystemProperties() {
        try {
            Config referenceConfig = ConfigFactory.load("ethereumj.conf");
            Config userDirConfig = ConfigFactory.parseFile(
                    new File(System.getProperty("user.dir"), "/config/ethereumj.conf"));
            String file = System.getProperty("ethereumj.conf.file");
            Config sysPropConfig = file != null ? ConfigFactory.parseFile(new File(file)) :
                    ConfigFactory.empty();
            config = sysPropConfig
                    .withFallback(userDirConfig)
                    .withFallback(referenceConfig);
            validateConfig();
        } catch (Exception e) {
            logger.error("Can't read config.", e);
            throw new RuntimeException(e);
>>>>>>> 65fd770e
        }
        overrideParams(map);
    }

<<<<<<< HEAD
    /**
     * Puts a new config atop of existing stack making the options
     * in the supplied config overriding existing options
     * Once put this config can't be removed
     */
    public void overrideParams(Map<String, String> cliOptions) {
        Config cliConf = ConfigFactory.parseMap(cliOptions);
        overrideParams(cliConf);
    }

    private void validateConfig() {
        for (Method method : getClass().getMethods()) {
            try {
                if (method.isAnnotationPresent(ValidateMe.class)) {
                    method.invoke(this);
                }
            } catch (Exception e) {
                throw new RuntimeException("Error validating config method: " + method, e);
            }
        }
    }

    @ValidateMe
    public boolean peerDiscovery() {
        return config.getBoolean("peer.discovery.enabled");
    }

    @ValidateMe
    public int peerDiscoveryWorkers() {
        return config.getInt("peer.discovery.workers");
    }

    @ValidateMe
    public int peerConnectionTimeout() {
        return config.getInt("peer.connection.timeout") * 1000;
    }

    @ValidateMe
    public int transactionApproveTimeout() {
        return config.getInt("transaction.approve.timeout") * 1000;
    }

    @ValidateMe
    public List<String> peerDiscoveryIPList() {
        return config.getStringList("peer.discovery.ip.list");
    }

    @ValidateMe
    public boolean databaseReset() {
        return databaseReset == null ? config.getBoolean("database.reset") : databaseReset;
    }

    public void setDatabaseReset(Boolean reset) {
        databaseReset = reset;
    }

    @ValidateMe
=======
    public Config getConfig() {
        return config;
    }

    /**
     * Puts a new config atop of existing stack making the options
     * in the supplied config overriding existing options
     * Once put this config can't be removed
     */
    public void overrideParams(Config overrideOptions) {
        config = overrideOptions.withFallback(config);
        validateConfig();
    }

    /**
     * Puts a new config atop of existing stack making the options
     * in the supplied config overriding existing options
     * Once put this config can't be removed
     * @param keyValuePairs [name] [value] [name] [value] ...
     */
    public void overrideParams(String ... keyValuePairs) {
        if (keyValuePairs.length % 2 != 0) throw new RuntimeException("Odd argument number");
        Map<String, String> map = new HashMap<>();
        for (int i = 0; i < keyValuePairs.length; i += 2) {
            map.put(keyValuePairs[i], keyValuePairs[i + 1]);
        }
        overrideParams(map);
    }

    /**
     * Puts a new config atop of existing stack making the options
     * in the supplied config overriding existing options
     * Once put this config can't be removed
     */
    public void overrideParams(Map<String, String> cliOptions) {
        Config cliConf = ConfigFactory.parseMap(cliOptions);
        overrideParams(cliConf);
    }

    private void validateConfig() {
        for (Method method : getClass().getMethods()) {
            try {
                if (method.isAnnotationPresent(ValidateMe.class)) {
                    method.invoke(this);
                }
            } catch (Exception e) {
                throw new RuntimeException("Error validating config method: " + method, e);
            }
        }
    }

    @ValidateMe
    public boolean peerDiscovery() {
        return config.getBoolean("peer.discovery.enabled");
    }

    @ValidateMe
    public String privateKey() {
        return config.getString("peer.discovery.privateKey");
    }

    @ValidateMe
    public int peerDiscoveryWorkers() {
        return config.getInt("peer.discovery.workers");
    }

    @ValidateMe
    public int peerConnectionTimeout() {
        return config.getInt("peer.connection.timeout") * 1000;
    }

    @ValidateMe
    public int transactionApproveTimeout() {
        return config.getInt("transaction.approve.timeout") * 1000;
    }

    @ValidateMe
    public List<String> peerDiscoveryIPList() {
        return config.getStringList("peer.discovery.ip.list");
    }

    @ValidateMe
    public boolean databaseReset() {
        return databaseReset == null ? config.getBoolean("database.reset") : databaseReset;
    }

    public void setDatabaseReset(Boolean reset) {
        databaseReset = reset;
    }

    @ValidateMe
>>>>>>> 65fd770e
    public List<Node> peerActive() {
        if (!config.hasPath("peer.active")) {
            return Collections.EMPTY_LIST;
        }
        List<Node> ret = new ArrayList<>();
        List<? extends ConfigObject> list = config.getObjectList("peer.active");
        for (ConfigObject configObject : list) {
            Node n;
            if (configObject.get("url") != null) {
                String url = configObject.toConfig().getString("url");
                n = new Node(url.startsWith("enode://") ? url : "enode://" + url);
            } else if (configObject.get("ip") != null) {
                String ip = configObject.toConfig().getString("ip");
                int port = configObject.toConfig().getInt("port");
                byte[] nodeId;
                if (configObject.toConfig().hasPath("nodeId")) {
                    nodeId = Hex.decode(configObject.toConfig().getString("nodeId").trim());
                    if (nodeId.length != 64) {
                        throw new RuntimeException("Invalid config nodeId '" + nodeId + "' at " + configObject);
                    }
                } else {
                    if (configObject.toConfig().hasPath("nodeName")) {
                        String nodeName = configObject.toConfig().getString("nodeName").trim();
                        // FIXME should be sha3-512 here
                        nodeId = SHA3Helper.sha3(nodeName.getBytes());
                    } else {
                        throw new RuntimeException("Either nodeId or nodeName should be specified: " + configObject);
                    }
                }
                n = new Node(nodeId, ip, port);
            } else {
                throw new RuntimeException("Unexpected element within 'peer.active' config list: " + configObject);
            }
            ret.add(n);
        }
        return ret;
    }

    public String samplesDir() {
        return config.getString("samples.dir");
    }

    @ValidateMe
    public String coinbaseSecret() {
        return config.getString("coinbase.secret");
    }

    @ValidateMe
    public Integer peerChannelReadTimeout() {
        return config.getInt("peer.channel.read.timeout");
    }

    @ValidateMe
    public Integer traceStartBlock() {
        return config.getInt("trace.startblock");
    }

    @ValidateMe
    public boolean recordBlocks() {
        return config.getBoolean("record.blocks");
    }

    @ValidateMe
    public boolean dumpFull() {
        return config.getBoolean("dump.full");
    }

    @ValidateMe
    public String dumpDir() {
        return config.getString("dump.dir");
    }

    @ValidateMe
    public String dumpStyle() {
        return config.getString("dump.style");
    }

    @ValidateMe
    public int dumpBlock() {
        return config.getInt("dump.block");
    }

    @ValidateMe
    public String databaseDir() {
        return databaseDir == null ? config.getString("database.dir") : databaseDir;
    }

    public void setDataBaseDir(String dataBaseDir) {
        this.databaseDir = dataBaseDir;
    }

    @ValidateMe
    public boolean dumpCleanOnRestart() {
        return config.getBoolean("dump.clean.on.restart");
    }

    @ValidateMe
    public boolean playVM() {
        return config.getBoolean("play.vm");
    }

    @ValidateMe
    public boolean blockChainOnly() {
        return config.getBoolean("blockchain.only");
    }

    @ValidateMe
    public int maxHashesAsk() {
        return config.getInt("max.hashes.ask");
    }

    @ValidateMe
    public int maxBlocksAsk() {
        return config.getInt("max.blocks.ask");
    }

    @ValidateMe
    public int maxBlocksQueued() {
        return config.getInt("max.blocks.queued");
    }

    @ValidateMe
    public String projectVersion() {
        return config.getString("project.version");
    }

    @ValidateMe
    public String helloPhrase() {
        return config.getString("hello.phrase");
    }

    @ValidateMe
    public String rootHashStart() {
        return config.hasPath("root.hash.start") ? config.getString("root.hash.start") : null;
    }

    @ValidateMe
    public List<String> peerCapabilities() {
        return config.getStringList("peer.capabilities");
    }

    @ValidateMe
    public boolean vmTrace() {
        return config.getBoolean("vm.structured.trace");
    }

    @ValidateMe
    public boolean vmTraceCompressed() {
        return config.getBoolean("vm.structured.compressed");
    }

    @ValidateMe
    public int detailsInMemoryStorageLimit() {
        return config.getInt("details.inmemory.storage.limit");
    }

    @ValidateMe
    public int flushBlocksBatchSize() {
        return config.getInt("flush.blocks.batch.size");
    }

    @ValidateMe
    public int flushBlocksRepoSize() {
        return config.getInt("flush.blocks.repo.size");
    }

    @ValidateMe
    public boolean flushBlocksIgnoreConsensus() {
        return config.getBoolean("flush.blocks.ignore.consensus");
    }

    @ValidateMe
    public String vmTraceDir() {
        return config.getString("vm.structured.dir");
    }

    @ValidateMe
<<<<<<< HEAD
    public String privateKey() {
        return config.getString("peer.privateKey");
    }


    @ValidateMe
=======
>>>>>>> 65fd770e
    public int listenPort() {
        return config.getInt("peer.listen.port");
    }

    @ValidateMe
    public String getKeyValueDataSource() {
        return config.getString("keyvalue.datasource");
    }

    @ValidateMe
    public boolean isRedisEnabled() {
        return config.getBoolean("redis.enabled");
    }

    public String dump() {
        return config.root().render(ConfigRenderOptions.defaults().setComments(false));
    }

    /*
     *
     * Testing
     *
     */
    public boolean vmTestLoadLocal() {
        return config.hasPath("GitHubTests.VMTest.loadLocal") ?
                config.getBoolean("GitHubTests.VMTest.loadLocal") : DEFAULT_VMTEST_LOAD_LOCAL;
    }

    public String blocksLoader() {
        return config.hasPath("blocks.loader") ?
                config.getString("blocks.loader") : DEFAULT_BLOCKS_LOADER;
    }
}<|MERGE_RESOLUTION|>--- conflicted
+++ resolved
@@ -61,7 +61,6 @@
     // mutable options for tests
     private String databaseDir = null;
     private Boolean databaseReset = null;
-<<<<<<< HEAD
 
     private SystemProperties() {
         try {
@@ -81,6 +80,10 @@
         }
     }
 
+    public Config getConfig() {
+        return config;
+    }
+
     /**
      * Puts a new config atop of existing stack making the options
      * in the supplied config overriding existing options
@@ -102,29 +105,10 @@
         Map<String, String> map = new HashMap<>();
         for (int i = 0; i < keyValuePairs.length; i += 2) {
             map.put(keyValuePairs[i], keyValuePairs[i + 1]);
-=======
-
-    private SystemProperties() {
-        try {
-            Config referenceConfig = ConfigFactory.load("ethereumj.conf");
-            Config userDirConfig = ConfigFactory.parseFile(
-                    new File(System.getProperty("user.dir"), "/config/ethereumj.conf"));
-            String file = System.getProperty("ethereumj.conf.file");
-            Config sysPropConfig = file != null ? ConfigFactory.parseFile(new File(file)) :
-                    ConfigFactory.empty();
-            config = sysPropConfig
-                    .withFallback(userDirConfig)
-                    .withFallback(referenceConfig);
-            validateConfig();
-        } catch (Exception e) {
-            logger.error("Can't read config.", e);
-            throw new RuntimeException(e);
->>>>>>> 65fd770e
         }
         overrideParams(map);
     }
 
-<<<<<<< HEAD
     /**
      * Puts a new config atop of existing stack making the options
      * in the supplied config overriding existing options
@@ -182,99 +166,6 @@
     }
 
     @ValidateMe
-=======
-    public Config getConfig() {
-        return config;
-    }
-
-    /**
-     * Puts a new config atop of existing stack making the options
-     * in the supplied config overriding existing options
-     * Once put this config can't be removed
-     */
-    public void overrideParams(Config overrideOptions) {
-        config = overrideOptions.withFallback(config);
-        validateConfig();
-    }
-
-    /**
-     * Puts a new config atop of existing stack making the options
-     * in the supplied config overriding existing options
-     * Once put this config can't be removed
-     * @param keyValuePairs [name] [value] [name] [value] ...
-     */
-    public void overrideParams(String ... keyValuePairs) {
-        if (keyValuePairs.length % 2 != 0) throw new RuntimeException("Odd argument number");
-        Map<String, String> map = new HashMap<>();
-        for (int i = 0; i < keyValuePairs.length; i += 2) {
-            map.put(keyValuePairs[i], keyValuePairs[i + 1]);
-        }
-        overrideParams(map);
-    }
-
-    /**
-     * Puts a new config atop of existing stack making the options
-     * in the supplied config overriding existing options
-     * Once put this config can't be removed
-     */
-    public void overrideParams(Map<String, String> cliOptions) {
-        Config cliConf = ConfigFactory.parseMap(cliOptions);
-        overrideParams(cliConf);
-    }
-
-    private void validateConfig() {
-        for (Method method : getClass().getMethods()) {
-            try {
-                if (method.isAnnotationPresent(ValidateMe.class)) {
-                    method.invoke(this);
-                }
-            } catch (Exception e) {
-                throw new RuntimeException("Error validating config method: " + method, e);
-            }
-        }
-    }
-
-    @ValidateMe
-    public boolean peerDiscovery() {
-        return config.getBoolean("peer.discovery.enabled");
-    }
-
-    @ValidateMe
-    public String privateKey() {
-        return config.getString("peer.discovery.privateKey");
-    }
-
-    @ValidateMe
-    public int peerDiscoveryWorkers() {
-        return config.getInt("peer.discovery.workers");
-    }
-
-    @ValidateMe
-    public int peerConnectionTimeout() {
-        return config.getInt("peer.connection.timeout") * 1000;
-    }
-
-    @ValidateMe
-    public int transactionApproveTimeout() {
-        return config.getInt("transaction.approve.timeout") * 1000;
-    }
-
-    @ValidateMe
-    public List<String> peerDiscoveryIPList() {
-        return config.getStringList("peer.discovery.ip.list");
-    }
-
-    @ValidateMe
-    public boolean databaseReset() {
-        return databaseReset == null ? config.getBoolean("database.reset") : databaseReset;
-    }
-
-    public void setDatabaseReset(Boolean reset) {
-        databaseReset = reset;
-    }
-
-    @ValidateMe
->>>>>>> 65fd770e
     public List<Node> peerActive() {
         if (!config.hasPath("peer.active")) {
             return Collections.EMPTY_LIST;
@@ -452,15 +343,12 @@
     }
 
     @ValidateMe
-<<<<<<< HEAD
     public String privateKey() {
         return config.getString("peer.privateKey");
     }
 
 
     @ValidateMe
-=======
->>>>>>> 65fd770e
     public int listenPort() {
         return config.getInt("peer.listen.port");
     }
