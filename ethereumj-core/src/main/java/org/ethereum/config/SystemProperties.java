package org.ethereum.config;

import com.typesafe.config.Config;
import com.typesafe.config.ConfigFactory;
import com.typesafe.config.ConfigObject;
import com.typesafe.config.ConfigRenderOptions;
import org.ethereum.crypto.SHA3Helper;
import org.ethereum.net.rlpx.Node;
import org.slf4j.Logger;
import org.slf4j.LoggerFactory;
import org.spongycastle.util.encoders.Hex;

import java.io.File;
import java.lang.annotation.ElementType;
import java.lang.annotation.Retention;
import java.lang.annotation.RetentionPolicy;
import java.lang.annotation.Target;
import java.lang.reflect.Method;
import java.util.*;

/**
 * Utility class to retrieve property values from the ethereumj.conf files
 *
 * The properties are taken from different sources and merged in the following order
 * (the config option from the next source overrides option from previous):
 * - resource ethereumj.conf : normally used as a reference config with default values
 *          and shouldn't be changed
 * - system property : each config entry might be altered via -D VM option
 * - [user dir]/config/ethereumj.conf
 * - config specified with the -Dethereumj.conf.file=[file.conf] VM option
 * - CLI options
 *
 * @author Roman Mandeleil
 * @since 22.05.2014
 */
public class SystemProperties {
    private static Logger logger = LoggerFactory.getLogger("general");

    public final static String PROPERTY_DB_DIR = "database.dir";
    public final static String PROPERTY_LISTEN_PORT = "peer.listen.port";
    public final static String PROPERTY_PEER_ACTIVE = "peer.active";
    public final static String PROPERTY_DB_RESET = "database.reset";

    /* Testing */
    private final static Boolean DEFAULT_VMTEST_LOAD_LOCAL = false;
    private final static String DEFAULT_BLOCKS_LOADER = "";

    public final static SystemProperties CONFIG = new SystemProperties();

    /**
     * Marks config accessor methods which need to be called (for value validation)
     * upon config creation or modification
     */
    @Target(ElementType.METHOD)
    @Retention(RetentionPolicy.RUNTIME)
    private @interface ValidateMe {};


    private Config config;

    // mutable options for tests
    private String databaseDir = null;
    private Boolean databaseReset = null;

    private SystemProperties() {
        try {
            Config referenceConfig = ConfigFactory.load("ethereumj.conf");
            Config userDirConfig = ConfigFactory.parseFile(
                    new File(System.getProperty("user.dir"), "/config/ethereumj.conf"));
            String file = System.getProperty("ethereumj.conf.file");
            Config sysPropConfig = file != null ? ConfigFactory.parseFile(new File(file)) :
                    ConfigFactory.empty();
            config = sysPropConfig
                    .withFallback(userDirConfig)
                    .withFallback(referenceConfig);
            validateConfig();
        } catch (Exception e) {
            logger.error("Can't read config.", e);
            throw new RuntimeException(e);
        }
    }

    /**
     * Puts a new config atop of existing stack making the options
     * in the supplied config overriding existing options
     * Once put this config can't be removed
     */
    public void overrideParams(Config overrideOptions) {
        config = overrideOptions.withFallback(config);
        validateConfig();
    }

    /**
     * Puts a new config atop of existing stack making the options
     * in the supplied config overriding existing options
     * Once put this config can't be removed
     * @param keyValuePairs [name] [value] [name] [value] ...
     */
    public void overrideParams(String ... keyValuePairs) {
        if (keyValuePairs.length % 2 != 0) throw new RuntimeException("Odd argument number");
        Map<String, String> map = new HashMap<>();
        for (int i = 0; i < keyValuePairs.length; i += 2) {
            map.put(keyValuePairs[i], keyValuePairs[i + 1]);
        }
        overrideParams(map);
<<<<<<< HEAD
    }

    /**
     * Puts a new config atop of existing stack making the options
     * in the supplied config overriding existing options
     * Once put this config can't be removed
     */
    public void overrideParams(Map<String, String> cliOptions) {
        Config cliConf = ConfigFactory.parseMap(cliOptions);
        overrideParams(cliConf);
    }

    private void validateConfig() {
        for (Method method : getClass().getMethods()) {
            try {
                if (method.isAnnotationPresent(ValidateMe.class)) {
                    method.invoke(this);
                }
            } catch (Exception e) {
                throw new RuntimeException("Error validating config method: " + method, e);
            }
        }
    }

=======
    }

    /**
     * Puts a new config atop of existing stack making the options
     * in the supplied config overriding existing options
     * Once put this config can't be removed
     */
    public void overrideParams(Map<String, String> cliOptions) {
        Config cliConf = ConfigFactory.parseMap(cliOptions);
        overrideParams(cliConf);
    }

    private void validateConfig() {
        for (Method method : getClass().getMethods()) {
            try {
                if (method.isAnnotationPresent(ValidateMe.class)) {
                    method.invoke(this);
                }
            } catch (Exception e) {
                throw new RuntimeException("Error validating config method: " + method, e);
            }
        }
    }

>>>>>>> 3f943251
    @ValidateMe
    public boolean peerDiscovery() {
        return config.getBoolean("peer.discovery.enabled");
    }

    @ValidateMe
    public int peerDiscoveryWorkers() {
        return config.getInt("peer.discovery.workers");
    }

    @ValidateMe
    public int peerConnectionTimeout() {
        return config.getInt("peer.connection.timeout") * 1000;
    }

    @ValidateMe
    public int transactionApproveTimeout() {
        return config.getInt("transaction.approve.timeout") * 1000;
    }

    @ValidateMe
    public List<String> peerDiscoveryIPList() {
        return config.getStringList("peer.discovery.ip.list");
    }

    @ValidateMe
    public boolean databaseReset() {
        return databaseReset == null ? config.getBoolean("database.reset") : databaseReset;
    }

    public void setDatabaseReset(Boolean reset) {
        databaseReset = reset;
    }

    @ValidateMe
    public List<Node> peerActive() {
        if (!config.hasPath("peer.active")) {
            return Collections.EMPTY_LIST;
        }
        List<Node> ret = new ArrayList<>();
        List<? extends ConfigObject> list = config.getObjectList("peer.active");
        for (ConfigObject configObject : list) {
            Node n;
            if (configObject.get("url") != null) {
                String url = configObject.toConfig().getString("url");
                n = new Node(url.startsWith("enode://") ? url : "enode://" + url);
            } else if (configObject.get("ip") != null) {
                String ip = configObject.toConfig().getString("ip");
                int port = configObject.toConfig().getInt("port");
                byte[] nodeId;
                if (configObject.toConfig().hasPath("nodeId")) {
                    nodeId = Hex.decode(configObject.toConfig().getString("nodeId").trim());
                    if (nodeId.length != 64) {
                        throw new RuntimeException("Invalid config nodeId '" + nodeId + "' at " + configObject);
                    }
                } else {
                    if (configObject.toConfig().hasPath("nodeName")) {
                        String nodeName = configObject.toConfig().getString("nodeName").trim();
                        // FIXME should be sha3-512 here
                        nodeId = SHA3Helper.sha3(nodeName.getBytes());
                    } else {
                        throw new RuntimeException("Either nodeId or nodeName should be specified: " + configObject);
                    }
                }
                n = new Node(nodeId, ip, port);
            } else {
                throw new RuntimeException("Unexpected element within 'peer.active' config list: " + configObject);
            }
            ret.add(n);
        }
        return ret;
    }

    public String samplesDir() {
        return config.getString("samples.dir");
    }

    @ValidateMe
    public String coinbaseSecret() {
        return config.getString("coinbase.secret");
    }

    @ValidateMe
    public Integer peerChannelReadTimeout() {
        return config.getInt("peer.channel.read.timeout");
    }

    @ValidateMe
    public Integer traceStartBlock() {
        return config.getInt("trace.startblock");
    }

    @ValidateMe
    public boolean recordBlocks() {
        return config.getBoolean("record.blocks");
    }

    @ValidateMe
    public boolean dumpFull() {
        return config.getBoolean("dump.full");
    }

    @ValidateMe
    public String dumpDir() {
        return config.getString("dump.dir");
    }

    @ValidateMe
    public String dumpStyle() {
        return config.getString("dump.style");
    }

    @ValidateMe
    public int dumpBlock() {
        return config.getInt("dump.block");
    }

    @ValidateMe
    public String databaseDir() {
        return databaseDir == null ? config.getString("database.dir") : databaseDir;
    }

    public void setDataBaseDir(String dataBaseDir) {
        this.databaseDir = dataBaseDir;
    }

    @ValidateMe
    public boolean dumpCleanOnRestart() {
        return config.getBoolean("dump.clean.on.restart");
    }

    @ValidateMe
    public boolean playVM() {
        return config.getBoolean("play.vm");
    }

    @ValidateMe
    public boolean blockChainOnly() {
        return config.getBoolean("blockchain.only");
    }

    @ValidateMe
    public int maxHashesAsk() {
        return config.getInt("max.hashes.ask");
    }

    @ValidateMe
    public int maxBlocksAsk() {
        return config.getInt("max.blocks.ask");
    }

    @ValidateMe
    public int maxBlocksQueued() {
        return config.getInt("max.blocks.queued");
    }

    @ValidateMe
    public String projectVersion() {
        return config.getString("project.version");
    }

    @ValidateMe
    public String helloPhrase() {
        return config.getString("hello.phrase");
    }

    @ValidateMe
    public String rootHashStart() {
        return config.hasPath("root.hash.start") ? config.getString("root.hash.start") : null;
    }

    @ValidateMe
    public List<String> peerCapabilities() {
        return config.getStringList("peer.capabilities");
    }

    @ValidateMe
    public boolean vmTrace() {
        return config.getBoolean("vm.structured.trace");
    }

    @ValidateMe
    public boolean vmTraceCompressed() {
        return config.getBoolean("vm.structured.compressed");
    }

    @ValidateMe
    public int detailsInMemoryStorageLimit() {
        return config.getInt("details.inmemory.storage.limit");
    }

    @ValidateMe
    public int flushBlocksBatchSize() {
        return config.getInt("flush.blocks.batch.size");
    }

    @ValidateMe
    public int flushBlocksRepoSize() {
        return config.getInt("flush.blocks.repo.size");
    }

    @ValidateMe
    public boolean flushBlocksIgnoreConsensus() {
        return config.getBoolean("flush.blocks.ignore.consensus");
    }

    @ValidateMe
    public String vmTraceDir() {
        return config.getString("vm.structured.dir");
    }

    @ValidateMe
<<<<<<< HEAD
=======
    public String privateKey() {
        return config.getString("peer.privateKey");
    }


    @ValidateMe
>>>>>>> 3f943251
    public int listenPort() {
        return config.getInt("peer.listen.port");
    }

    @ValidateMe
    public String getKeyValueDataSource() {
        return config.getString("keyvalue.datasource");
    }

    @ValidateMe
    public boolean isRedisEnabled() {
        return config.getBoolean("redis.enabled");
    }

    public String dump() {
        return config.root().render(ConfigRenderOptions.defaults().setComments(false));
    }

    /*
     *
     * Testing
     *
     */
    public boolean vmTestLoadLocal() {
        return config.hasPath("GitHubTests.VMTest.loadLocal") ?
                config.getBoolean("GitHubTests.VMTest.loadLocal") : DEFAULT_VMTEST_LOAD_LOCAL;
    }

    public String blocksLoader() {
        return config.hasPath("blocks.loader") ?
                config.getString("blocks.loader") : DEFAULT_BLOCKS_LOADER;
    }
}<|MERGE_RESOLUTION|>--- conflicted
+++ resolved
@@ -103,7 +103,6 @@
             map.put(keyValuePairs[i], keyValuePairs[i + 1]);
         }
         overrideParams(map);
-<<<<<<< HEAD
     }
 
     /**
@@ -128,32 +127,6 @@
         }
     }
 
-=======
-    }
-
-    /**
-     * Puts a new config atop of existing stack making the options
-     * in the supplied config overriding existing options
-     * Once put this config can't be removed
-     */
-    public void overrideParams(Map<String, String> cliOptions) {
-        Config cliConf = ConfigFactory.parseMap(cliOptions);
-        overrideParams(cliConf);
-    }
-
-    private void validateConfig() {
-        for (Method method : getClass().getMethods()) {
-            try {
-                if (method.isAnnotationPresent(ValidateMe.class)) {
-                    method.invoke(this);
-                }
-            } catch (Exception e) {
-                throw new RuntimeException("Error validating config method: " + method, e);
-            }
-        }
-    }
-
->>>>>>> 3f943251
     @ValidateMe
     public boolean peerDiscovery() {
         return config.getBoolean("peer.discovery.enabled");
@@ -366,15 +339,12 @@
     }
 
     @ValidateMe
-<<<<<<< HEAD
-=======
     public String privateKey() {
         return config.getString("peer.privateKey");
     }
 
 
     @ValidateMe
->>>>>>> 3f943251
     public int listenPort() {
         return config.getInt("peer.listen.port");
     }
