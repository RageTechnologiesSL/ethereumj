--- conflicted
+++ resolved
@@ -45,14 +45,7 @@
 	private Map<String, Transaction> pendingTransactions = Collections
 			.synchronizedMap(new HashMap<String, Transaction>());
 
-<<<<<<< HEAD
 	private static WorldManager instance;
-=======
-	public DatabaseImpl chainDB = new DatabaseImpl("blockchain");
-	public Repository repository = new Repository();
-	
-	public static WorldManager instance = new WorldManager();
->>>>>>> ac7c2c06
 
 	public WorldManager() {
 		this.blockchain = new Blockchain();
