--- conflicted
+++ resolved
@@ -1,11 +1,5 @@
 package test.ethereum.core;
 
-<<<<<<< HEAD
-
-=======
-import org.ethereum.core.PremineRaw;
-import test.ethereum.db.MockDB;
->>>>>>> 9502982c
 
 import org.ethereum.core.AccountState;
 import org.ethereum.core.Genesis;
@@ -122,19 +116,10 @@
 
     private Trie generateGenesisState() {
 
-<<<<<<< HEAD
         Trie trie = new TrieImpl(new HashMapDB());
         Genesis genesis = (Genesis)Genesis.getInstance();
         for (ByteArrayWrapper key : genesis.getPremine().keySet()) {
             trie.update(key.getData(), genesis.getPremine().get(key).getEncoded());
-=======
-        Trie trie = new TrieImpl(new MockDB());
-
-        for (PremineRaw raw : Genesis.getPremine()) {
-            AccountState acctState = new AccountState(BigInteger.ZERO,
-                    raw.getValue().multiply(raw.getDenomination().value()));
-            trie.update(raw.getAddr(), acctState.getEncoded());
->>>>>>> 9502982c
         }
 
         return trie;
