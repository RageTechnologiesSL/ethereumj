--- conflicted
+++ resolved
@@ -16,7 +16,7 @@
 public class GitHubStateTest {
 
     //SHACOMMIT of tested commit, ethereum/tests.git
-    public String shacommit = "cfb120d1793dbb14404d9991f67cfb16bf573887";
+    public String shacommit = "b7021c7898ec1028405d70394c7ddf2445bfde6c";
 
     @Ignore
     @Test // this method is mostly for hands-on convenient testing
@@ -29,13 +29,9 @@
     public void runWithExcludedTest() throws ParseException {
 
         Set<String> excluded = new HashSet<>();
-<<<<<<< HEAD
-        String json = JSONReader.loadJSON("StateTests/stPreCompiledContracts.json");
-=======
         excluded.add("CallRipemd160_5");
         excluded.add("CallSha256_5");
         String json = JSONReader.loadJSONFromCommit("StateTests/stPreCompiledContracts.json", shacommit);
->>>>>>> c1c6f3eb
         GitHubJSONTestSuite.runGitHubJsonStateTest(json, excluded);
     }
 
@@ -64,13 +60,9 @@
     @Test
     public void stPreCompiledContracts() throws ParseException {
         Set<String> excluded = new HashSet<>();
-<<<<<<< HEAD
-        String json = JSONReader.loadJSON("StateTests/stPreCompiledContracts.json");
-=======
         excluded.add("CallRipemd160_5");
         excluded.add("CallSha256_5");
         String json = JSONReader.loadJSONFromCommit("StateTests/stPreCompiledContracts.json", shacommit);
->>>>>>> c1c6f3eb
         GitHubJSONTestSuite.runGitHubJsonStateTest(json, excluded);
     }
 
